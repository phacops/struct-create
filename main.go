--- conflicted
+++ resolved
@@ -13,10 +13,11 @@
 	"strings"
 )
 
-<<<<<<< HEAD
 var (
 	config   Configuration
 	defaults = Configuration{
+		Host:       "localhost",
+		Port:       3306,
 		DbUser:     "db_user",
 		DbPassword: "db_pw",
 		DbName:     "bd_name",
@@ -26,19 +27,6 @@
 	configFile = flag.String("json", "", "Config file")
 	output     = flag.String("out", "-", "Output")
 )
-=======
-var defaults = Configuration{
-	Host:       "localhost",
-	Port:       3306,
-	DbUser:     "db_user",
-	DbPassword: "db_pw",
-	DbName:     "bd_name",
-	PkgName:    "DbStructs",
-	TagLabel:   "db",
-}
-
-var config Configuration
->>>>>>> 750f318d
 
 type Configuration struct {
 	Host       string `json:"host"`
